--- conflicted
+++ resolved
@@ -1,13 +1,12 @@
 use crate::*;
-<<<<<<< HEAD
-use helium_crypto::{ecc608, tee, KeyTag, KeyType, Network};
-=======
 #[cfg(feature = "ecc608")]
 use helium_crypto::ecc608;
+#[cfg(feature = "tee")]
+use helium_crypto::tee;
 #[cfg(feature = "tpm")]
 use helium_crypto::tpm;
+
 use helium_crypto::{KeyTag, KeyType, Network};
->>>>>>> 9ab95619
 use http::Uri;
 use rand::rngs::OsRng;
 use serde::{de, Deserializer};
@@ -104,11 +103,12 @@
                     })?;
                 Ok(keypair.into())
             }
-<<<<<<< HEAD
+            #[cfg(feature = "tee")]
             Some("tz") => {
                 let keypair = tee::Keypair::keypair();
                 let keypair = helium_crypto::Keypair::from(keypair);
-=======
+                Ok(keypair.into())
+            }
             #[cfg(feature = "tpm")]
             Some("tpm") => {
                 let args = KeypairArgs::from_uri(&url).map_err(error::DecodeError::keypair_uri)?;
@@ -120,8 +120,6 @@
                     .map_err(|err| {
                         uri_error!("could not load tpm keypair on path {path}: {err:?}")
                     })?;
-
->>>>>>> 9ab95619
                 Ok(keypair.into())
             }
             Some(unknown) => Err(uri_error!("unkown keypair scheme: \"{unknown}\"")),
